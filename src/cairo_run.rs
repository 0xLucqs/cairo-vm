--- conflicted
+++ resolved
@@ -217,13 +217,8 @@
     #[test]
     fn write_binary_trace_file() {
         let program_path = Path::new("cairo_programs/struct.json");
-<<<<<<< HEAD
         let expected_trace_path = Path::new("cairo_programs/trace_memory/cairo_trace_struct");
-        let cleopatra_trace_path = Path::new("cairo_programs/trace_memory/struct_cleopatra.trace");
-=======
-        let expected_trace_path = Path::new("cairo_programs/struct.trace");
-        let cairo_rs_trace_path = Path::new("cairo_programs/struct_rs.trace");
->>>>>>> 66b2f910
+        let cairo_rs_trace_path = Path::new("cairo_programs/trace_memory/struct_cleopatra.trace");
 
         // run test program until the end
         let cairo_runner_result = run_test_program(program_path);
@@ -246,14 +241,8 @@
     #[test]
     fn write_binary_memory_file() {
         let program_path = Path::new("cairo_programs/struct.json");
-<<<<<<< HEAD
         let expected_memory_path = Path::new("cairo_programs/trace_memory/cairo_memory_struct");
-        let cleopatra_memory_path =
-            Path::new("cairo_programs/trace_memory/struct_cleopatra.memory");
-=======
-        let expected_memory_path = Path::new("cairo_programs/struct.memory");
-        let cairo_rs_memory_path = Path::new("cairo_programs/struct_rs.memory");
->>>>>>> 66b2f910
+        let cairo_rs_memory_path = Path::new("cairo_programs/trace_memory/struct_cleopatra.memory");
 
         // run test program until the end
         let cairo_runner_result = run_test_program(program_path);
