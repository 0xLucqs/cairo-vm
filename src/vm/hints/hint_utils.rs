--- conflicted
+++ resolved
@@ -11,11 +11,7 @@
 use num_traits::{FromPrimitive, ToPrimitive};
 use num_traits::{Signed, Zero};
 use std::collections::HashMap;
-<<<<<<< HEAD
 use std::ops::{Shl, Shr};
-=======
-use std::ops::Shr;
->>>>>>> db9c41ba
 
 ///Computes the memory address indicated by the HintReference
 fn compute_addr_from_reference(
@@ -105,11 +101,7 @@
     };
     //Check that each reference id corresponds to a value in the reference manager
     let a_addr = if let Some(a_addr) =
-<<<<<<< HEAD
-        get_address_from_reference(a_ref, &vm.references, &vm.run_context, &vm)
-=======
         get_address_from_reference(a_ref, &vm.references, &vm.run_context, vm)
->>>>>>> db9c41ba
     {
         a_addr
     } else {
@@ -174,11 +166,7 @@
     };
     //Check that each reference id corresponds to a value in the reference manager
     let a_addr = if let Some(a_addr) =
-<<<<<<< HEAD
-        get_address_from_reference(a_ref, &vm.references, &vm.run_context, &vm)
-=======
         get_address_from_reference(a_ref, &vm.references, &vm.run_context, vm)
->>>>>>> db9c41ba
     {
         a_addr
     } else {
@@ -260,15 +248,9 @@
     //Check that each reference id corresponds to a value in the reference manager
     let (a_addr, b_addr, small_inputs_addr) =
         if let (Some(a_addr), Some(b_addr), Some(small_inputs_addr)) = (
-<<<<<<< HEAD
-            get_address_from_reference(a_ref, &vm.references, &vm.run_context, &vm),
-            get_address_from_reference(b_ref, &vm.references, &vm.run_context, &vm),
-            get_address_from_reference(small_inputs_ref, &vm.references, &vm.run_context, &vm),
-=======
             get_address_from_reference(a_ref, &vm.references, &vm.run_context, vm),
             get_address_from_reference(b_ref, &vm.references, &vm.run_context, vm),
             get_address_from_reference(small_inputs_ref, &vm.references, &vm.run_context, vm),
->>>>>>> db9c41ba
         ) {
             (a_addr, b_addr, small_inputs_addr)
         } else {
@@ -420,13 +402,8 @@
     };
     //Check that each reference id corresponds to a value in the reference manager
     let (a_addr, b_addr) = if let (Some(a_addr), Some(b_addr)) = (
-<<<<<<< HEAD
-        get_address_from_reference(a_ref, &vm.references, &vm.run_context, &vm),
-        get_address_from_reference(b_ref, &vm.references, &vm.run_context, &vm),
-=======
         get_address_from_reference(a_ref, &vm.references, &vm.run_context, vm),
         get_address_from_reference(b_ref, &vm.references, &vm.run_context, vm),
->>>>>>> db9c41ba
     ) {
         (a_addr, b_addr)
     } else {
@@ -486,11 +463,7 @@
     };
     //Check that 'a' reference id corresponds to a value in the reference manager
     let a_addr = if let Some(a_addr) =
-<<<<<<< HEAD
-        get_address_from_reference(a_ref, &vm.references, &vm.run_context, &vm)
-=======
         get_address_from_reference(a_ref, &vm.references, &vm.run_context, vm)
->>>>>>> db9c41ba
     {
         a_addr
     } else {
@@ -553,11 +526,7 @@
     };
     //Check that each reference id corresponds to a value in the reference manager
     let value_addr = if let Some(value_addr) =
-<<<<<<< HEAD
-        get_address_from_reference(value_ref, &vm.references, &vm.run_context, &vm)
-=======
         get_address_from_reference(value_ref, &vm.references, &vm.run_context, vm)
->>>>>>> db9c41ba
     {
         value_addr
     } else {
@@ -599,11 +568,7 @@
     };
     //Check that each reference id corresponds to a value in the reference manager
     let value_addr = if let Some(value_addr) =
-<<<<<<< HEAD
-        get_address_from_reference(value_ref, &vm.references, &vm.run_context, &vm)
-=======
         get_address_from_reference(value_ref, &vm.references, &vm.run_context, vm)
->>>>>>> db9c41ba
     {
         value_addr
     } else {
@@ -658,17 +623,10 @@
     //Check that each reference id corresponds to a value in the reference manager
     let (output_addr, value_addr, base_addr, bound_addr) =
         if let (Some(output_addr), Some(value_addr), Some(base_addr), Some(bound_addr)) = (
-<<<<<<< HEAD
-            get_address_from_reference(output_ref, &vm.references, &vm.run_context, &vm),
-            get_address_from_reference(value_ref, &vm.references, &vm.run_context, &vm),
-            get_address_from_reference(base_ref, &vm.references, &vm.run_context, &vm),
-            get_address_from_reference(bound_ref, &vm.references, &vm.run_context, &vm),
-=======
             get_address_from_reference(output_ref, &vm.references, &vm.run_context, vm),
             get_address_from_reference(value_ref, &vm.references, &vm.run_context, vm),
             get_address_from_reference(base_ref, &vm.references, &vm.run_context, vm),
             get_address_from_reference(bound_ref, &vm.references, &vm.run_context, vm),
->>>>>>> db9c41ba
         ) {
             (output_addr, value_addr, base_addr, bound_addr)
         } else {
@@ -730,13 +688,8 @@
     };
     //Check that each reference id corresponds to a value in the reference manager
     let (value_addr, is_positive_addr) = if let (Some(value_addr), Some(is_positive_addr)) = (
-<<<<<<< HEAD
-        get_address_from_reference(value_ref, &vm.references, &vm.run_context, &vm),
-        get_address_from_reference(is_positive_ref, &vm.references, &vm.run_context, &vm),
-=======
         get_address_from_reference(value_ref, &vm.references, &vm.run_context, vm),
         get_address_from_reference(is_positive_ref, &vm.references, &vm.run_context, vm),
->>>>>>> db9c41ba
     ) {
         (value_addr, is_positive_addr)
     } else {
@@ -786,7 +739,6 @@
     }
 }
 
-<<<<<<< HEAD
 //Implements hint:
 // %{
 //     from starkware.cairo.common.math_utils import assert_integer
@@ -821,9 +773,9 @@
     // Get the addresses of the variables used in the hints
     let (high_addr, low_addr, value_addr) =
         if let (Some(high_addr), Some(low_addr), Some(value_addr)) = (
-            get_address_from_reference(high_ref, &vm.references, &vm.run_context, &vm),
-            get_address_from_reference(low_ref, &vm.references, &vm.run_context, &vm),
-            get_address_from_reference(value_ref, &vm.references, &vm.run_context, &vm),
+            get_address_from_reference(high_ref, &vm.references, &vm.run_context, vm),
+            get_address_from_reference(low_ref, &vm.references, &vm.run_context, vm),
+            get_address_from_reference(value_ref, &vm.references, &vm.run_context, vm),
         ) {
             (high_addr, low_addr, value_addr)
         } else {
@@ -855,7 +807,8 @@
             }
         }
         _ => return Err(VirtualMachineError::FailedToGetIds),
-=======
+    }
+}
 //Implements hint: from starkware.python.math_utils import isqrt
 //        value = ids.value % PRIME
 //        assert value < 2 ** 250, f"value={value} is outside of the range [0, 2**250)."
@@ -906,6 +859,5 @@
                 .map_err(VirtualMachineError::MemoryError)
         }
         _ => Err(VirtualMachineError::FailedToGetIds),
->>>>>>> db9c41ba
     }
 }