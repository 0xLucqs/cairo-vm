use crate::bigint;
use crate::math_utils::as_int;
use crate::math_utils::isqrt;
use crate::types::{instruction::Register, relocatable::MaybeRelocatable};
use crate::vm::{
    context::run_context::RunContext, errors::vm_errors::VirtualMachineError,
    hints::execute_hint::HintReference, runners::builtin_runner::RangeCheckBuiltinRunner,
    vm_core::VirtualMachine,
};
use num_bigint::BigInt;
use num_integer::Integer;
use num_traits::{FromPrimitive, Signed, ToPrimitive, Zero};
use std::collections::HashMap;
use std::ops::Shl;
use std::ops::Shr;

///Computes the memory address indicated by the HintReference
fn compute_addr_from_reference(
    hint_reference: &HintReference,
    run_context: &RunContext,
    vm: &VirtualMachine,
) -> Option<MaybeRelocatable> {
    let register = match hint_reference.register {
        Register::FP => run_context.fp.clone(),
        Register::AP => run_context.ap.clone(),
    };

    if let MaybeRelocatable::RelocatableValue(relocatable) = register {
        if hint_reference.offset1.is_negative()
            && relocatable.offset < hint_reference.offset1.abs() as usize
        {
            return None;
        }
        if !hint_reference.inner_dereference {
            return Some(MaybeRelocatable::from((
                relocatable.segment_index,
                (relocatable.offset as i32 + hint_reference.offset1 + hint_reference.offset2)
                    as usize,
            )));
        } else {
            let addr = MaybeRelocatable::from((
                relocatable.segment_index,
                (relocatable.offset as i32 + hint_reference.offset1) as usize,
            ));

            match vm.memory.get(&addr) {
                Ok(Some(&MaybeRelocatable::RelocatableValue(ref dereferenced_addr))) => {
                    return Some(MaybeRelocatable::from((
                        dereferenced_addr.segment_index,
                        (dereferenced_addr.offset as i32 + hint_reference.offset2) as usize,
                    )))
                }

                _none_or_error => return None,
            }
        }
    }

    None
}

///Computes the memory address given by the reference id
fn get_address_from_reference(
    reference_id: &BigInt,
    references: &HashMap<usize, HintReference>,
    run_context: &RunContext,
    vm: &VirtualMachine,
) -> Option<MaybeRelocatable> {
    if let Some(index) = reference_id.to_usize() {
        if index < references.len() {
            if let Some(hint_reference) = references.get(&index) {
                return compute_addr_from_reference(hint_reference, run_context, vm);
            }
        }
    }
    None
}

///Implements hint: memory[ap] = segments.add()
pub fn add_segment(vm: &mut VirtualMachine) -> Result<(), VirtualMachineError> {
    let new_segment_base =
        MaybeRelocatable::RelocatableValue(vm.segments.add(&mut vm.memory, None));
    match vm.memory.insert(&vm.run_context.ap, &new_segment_base) {
        Ok(_) => Ok(()),
        Err(memory_error) => Err(VirtualMachineError::MemoryError(memory_error)),
    }
}

//Implements hint: memory[ap] = 0 if 0 <= (ids.a % PRIME) < range_check_builtin.bound else 1
pub fn is_nn(
    vm: &mut VirtualMachine,
    ids: HashMap<String, BigInt>,
) -> Result<(), VirtualMachineError> {
    //Check that ids contains the reference id for each variable used by the hint
    let a_ref = if let Some(a_ref) = ids.get(&String::from("a")) {
        a_ref
    } else {
        return Err(VirtualMachineError::IncorrectIds(
            vec![String::from("a")],
            ids.into_keys().collect(),
        ));
    };
    //Check that each reference id corresponds to a value in the reference manager
    let a_addr = if let Some(a_addr) =
        get_address_from_reference(a_ref, &vm.references, &vm.run_context, vm)
    {
        a_addr
    } else {
        return Err(VirtualMachineError::FailedToGetReference(a_ref.clone()));
    };

    //Check that the ids are in memory
    match vm.memory.get(&a_addr) {
        Ok(Some(maybe_rel_a)) => {
            //Check that the value at the ids address is an Int
            let a = if let MaybeRelocatable::Int(ref a) = maybe_rel_a {
                a
            } else {
                return Err(VirtualMachineError::ExpectedInteger(a_addr.clone()));
            };
            for (name, builtin) in &vm.builtin_runners {
                //Check that range_check_builtin is present
                if name == &String::from("range_check") {
                    let range_check_builtin = if let Some(range_check_builtin) =
                        builtin.as_any().downcast_ref::<RangeCheckBuiltinRunner>()
                    {
                        range_check_builtin
                    } else {
                        return Err(VirtualMachineError::NoRangeCheckBuiltin);
                    };
                    //Main logic (assert a is not negative and within the expected range)
                    let mut value = bigint!(1);
                    if a.mod_floor(&vm.prime) >= bigint!(0)
                        && a.mod_floor(&vm.prime) < range_check_builtin._bound
                    {
                        value = bigint!(0);
                    }
                    return match vm
                        .memory
                        .insert(&vm.run_context.ap, &MaybeRelocatable::from(value))
                    {
                        Ok(_) => Ok(()),
                        Err(memory_error) => Err(VirtualMachineError::MemoryError(memory_error)),
                    };
                }
            }
            Err(VirtualMachineError::NoRangeCheckBuiltin)
        }
        Ok(None) => Err(VirtualMachineError::MemoryGet(a_addr.clone())),
        Err(memory_error) => Err(VirtualMachineError::MemoryError(memory_error)),
    }
}

//Implements hint: memory[ap] = 0 if 0 <= ((-ids.a - 1) % PRIME) < range_check_builtin.bound else 1
pub fn is_nn_out_of_range(
    vm: &mut VirtualMachine,
    ids: HashMap<String, BigInt>,
) -> Result<(), VirtualMachineError> {
    //Check that ids contains the reference id for each variable used by the hint
    let a_ref = if let Some(a_ref) = ids.get(&String::from("a")) {
        a_ref
    } else {
        return Err(VirtualMachineError::IncorrectIds(
            vec![String::from("a")],
            ids.into_keys().collect(),
        ));
    };
    //Check that each reference id corresponds to a value in the reference manager
    let a_addr = if let Some(a_addr) =
        get_address_from_reference(a_ref, &vm.references, &vm.run_context, vm)
    {
        a_addr
    } else {
        return Err(VirtualMachineError::FailedToGetReference(a_ref.clone()));
    };
    //Check that the ids are in memory
    match vm.memory.get(&a_addr) {
        Ok(Some(maybe_rel_a)) => {
            //Check that the value at the ids address is an Int
            let a = if let MaybeRelocatable::Int(ref a) = maybe_rel_a {
                a
            } else {
                return Err(VirtualMachineError::ExpectedInteger(a_addr.clone()));
            };
            for (name, builtin) in &vm.builtin_runners {
                //Check that range_check_builtin is present
                if name == &String::from("range_check") {
                    let range_check_builtin = if let Some(range_check_builtin) =
                        builtin.as_any().downcast_ref::<RangeCheckBuiltinRunner>()
                    {
                        range_check_builtin
                    } else {
                        return Err(VirtualMachineError::NoRangeCheckBuiltin);
                    };
                    //Main logic (assert a is not negative and within the expected range)
                    let value = if (-a.clone() - 1usize).mod_floor(&vm.prime)
                        < range_check_builtin._bound
                    {
                        bigint!(0)
                    } else {
                        bigint!(1)
                    };
                    return match vm
                        .memory
                        .insert(&vm.run_context.ap, &MaybeRelocatable::from(value))
                    {
                        Ok(_) => Ok(()),
                        Err(memory_error) => Err(VirtualMachineError::MemoryError(memory_error)),
                    };
                }
            }
            Err(VirtualMachineError::NoRangeCheckBuiltin)
        }
        Ok(None) => Err(VirtualMachineError::MemoryGet(a_addr.clone())),
        Err(memory_error) => Err(VirtualMachineError::MemoryError(memory_error)),
    }
}
//Implements hint:from starkware.cairo.common.math_utils import assert_integer
//        assert_integer(ids.a)
//        assert_integer(ids.b)
//        a = ids.a % PRIME
//        b = ids.b % PRIME
//        assert a <= b, f'a = {a} is not less than or equal to b = {b}.'

//        ids.small_inputs = int(
//            a < range_check_builtin.bound and (b - a) < range_check_builtin.bound)
pub fn assert_le_felt(
    vm: &mut VirtualMachine,
    ids: HashMap<String, BigInt>,
) -> Result<(), VirtualMachineError> {
    //Check that ids contains the reference id for each variable used by the hint
    let (a_ref, b_ref, small_inputs_ref) =
        if let (Some(a_ref), Some(b_ref), Some(small_inputs_ref)) = (
            ids.get(&String::from("a")),
            ids.get(&String::from("b")),
            ids.get(&String::from("small_inputs")),
        ) {
            (a_ref, b_ref, small_inputs_ref)
        } else {
            return Err(VirtualMachineError::IncorrectIds(
                vec![
                    String::from("a"),
                    String::from("b"),
                    String::from("small_inputs"),
                ],
                ids.into_keys().collect(),
            ));
        };
    //Check that each reference id corresponds to a value in the reference manager
    let (a_addr, b_addr, small_inputs_addr) =
        if let (Some(a_addr), Some(b_addr), Some(small_inputs_addr)) = (
            get_address_from_reference(a_ref, &vm.references, &vm.run_context, vm),
            get_address_from_reference(b_ref, &vm.references, &vm.run_context, vm),
            get_address_from_reference(small_inputs_ref, &vm.references, &vm.run_context, vm),
        ) {
            (a_addr, b_addr, small_inputs_addr)
        } else {
            return Err(VirtualMachineError::FailedToGetIds);
        };
    //Check that the ids are in memory (except for small_inputs which is local, and should contain None)
    //small_inputs needs to be None, as we cant change it value otherwise
    match (
        vm.memory.get(&a_addr),
        vm.memory.get(&b_addr),
        vm.memory.get(&small_inputs_addr),
    ) {
        (Ok(Some(maybe_rel_a)), Ok(Some(maybe_rel_b)), Ok(None)) => {
            //Check that the values at the ids address are Int
            let a = if let &MaybeRelocatable::Int(ref a) = maybe_rel_a {
                a
            } else {
                return Err(VirtualMachineError::ExpectedInteger(a_addr.clone()));
            };
            let b = if let MaybeRelocatable::Int(ref b) = maybe_rel_b {
                b
            } else {
                return Err(VirtualMachineError::ExpectedInteger(b_addr.clone()));
            };
            for (name, builtin) in &vm.builtin_runners {
                //Check that range_check_builtin is present
                if name == &String::from("range_check") {
                    match builtin.as_any().downcast_ref::<RangeCheckBuiltinRunner>() {
                        None => return Err(VirtualMachineError::NoRangeCheckBuiltin),
                        Some(builtin) => {
                            //Assert a <= b
                            if a.mod_floor(&vm.prime) > b.mod_floor(&vm.prime) {
                                return Err(VirtualMachineError::NonLeFelt(a.clone(), b.clone()));
                            }
                            //Calculate value of small_inputs
                            let value = if *a < builtin._bound && (a - b) < builtin._bound {
                                bigint!(1)
                            } else {
                                bigint!(0)
                            };
                            match vm
                                .memory
                                .insert(&small_inputs_addr, &MaybeRelocatable::from(value))
                            {
                                Ok(_) => return Ok(()),
                                Err(memory_error) => {
                                    return Err(VirtualMachineError::MemoryError(memory_error))
                                }
                            }
                        }
                    }
                }
            }
            Err(VirtualMachineError::NoRangeCheckBuiltin)
        }
        _ => Err(VirtualMachineError::FailedToGetIds),
    }
}

//Implements hint:from starkware.cairo.common.math_cmp import is_le_felt
//    memory[ap] = 0 if (ids.a % PRIME) <= (ids.b % PRIME) else 1
pub fn is_le_felt(
    vm: &mut VirtualMachine,
    ids: HashMap<String, BigInt>,
) -> Result<(), VirtualMachineError> {
    //Check that ids contains the reference id for each variable used by the hint
    let (a_ref, b_ref) = if let (Some(a_ref), Some(b_ref)) =
        (ids.get(&String::from("a")), ids.get(&String::from("b")))
    {
        (a_ref, b_ref)
    } else {
        return Err(VirtualMachineError::IncorrectIds(
            vec![String::from("a"), String::from("b")],
            ids.into_keys().collect(),
        ));
    };
    //Check that each reference id corresponds to a value in the reference manager
    let (a_addr, b_addr) = if let (Some(a_addr), Some(b_addr)) = (
        get_address_from_reference(a_ref, &vm.references, &vm.run_context, vm),
        get_address_from_reference(b_ref, &vm.references, &vm.run_context, vm),
    ) {
        (a_addr, b_addr)
    } else {
        return Err(VirtualMachineError::FailedToGetIds);
    };
    match (vm.memory.get(&a_addr), vm.memory.get(&b_addr)) {
        (Ok(Some(maybe_rel_a)), Ok(Some(maybe_rel_b))) => {
            for (name, builtin) in &vm.builtin_runners {
                //Check that range_check_builtin is present
                if name == &String::from("range_check")
                    && builtin
                        .as_any()
                        .downcast_ref::<RangeCheckBuiltinRunner>()
                        .is_some()
                {
                    let mut value = bigint!(0);
                    let a_mod = match maybe_rel_a.mod_floor(&vm.prime) {
                        Ok(MaybeRelocatable::Int(n)) => n,
                        Ok(MaybeRelocatable::RelocatableValue(_)) => {
                            return Err(VirtualMachineError::ExpectedInteger(a_addr.clone()))
                        }
                        Err(e) => return Err(e),
                    };
                    let b_mod = match maybe_rel_b.mod_floor(&vm.prime) {
                        Ok(MaybeRelocatable::Int(n)) => n,
                        Ok(MaybeRelocatable::RelocatableValue(_)) => {
                            return Err(VirtualMachineError::ExpectedInteger(b_addr.clone()))
                        }
                        Err(e) => return Err(e),
                    };
                    if a_mod > b_mod {
                        value = bigint!(1);
                    }

                    return vm
                        .memory
                        .insert(&vm.run_context.ap, &MaybeRelocatable::from(value))
                        .map_err(VirtualMachineError::MemoryError);
                }
            }
            Err(VirtualMachineError::NoRangeCheckBuiltin)
        }
        _ => Err(VirtualMachineError::FailedToGetIds),
    }
}

//Implements hint: from starkware.cairo.lang.vm.relocatable import RelocatableValue
//        both_ints = isinstance(ids.a, int) and isinstance(ids.b, int)
//        both_relocatable = (
//            isinstance(ids.a, RelocatableValue) and isinstance(ids.b, RelocatableValue) and
//            ids.a.segment_index == ids.b.segment_index)
//        assert both_ints or both_relocatable, \
//            f'assert_not_equal failed: non-comparable values: {ids.a}, {ids.b}.'
//        assert (ids.a - ids.b) % PRIME != 0, f'assert_not_equal failed: {ids.a} = {ids.b}.'
pub fn assert_not_equal(
    vm: &mut VirtualMachine,
    ids: HashMap<String, BigInt>,
) -> Result<(), VirtualMachineError> {
    //Check that ids contains the reference id for each variable used by the hint
    let (a_ref, b_ref) = if let (Some(a_ref), Some(b_ref)) =
        (ids.get(&String::from("a")), ids.get(&String::from("b")))
    {
        (a_ref, b_ref)
    } else {
        return Err(VirtualMachineError::IncorrectIds(
            vec![String::from("a"), String::from("b")],
            ids.into_keys().collect(),
        ));
    };
    //Check that each reference id corresponds to a value in the reference manager
    let (a_addr, b_addr) = if let (Some(a_addr), Some(b_addr)) = (
        get_address_from_reference(a_ref, &vm.references, &vm.run_context, vm),
        get_address_from_reference(b_ref, &vm.references, &vm.run_context, vm),
    ) {
        (a_addr, b_addr)
    } else {
        return Err(VirtualMachineError::FailedToGetIds);
    };
    //Check that the ids are in memory
    match (vm.memory.get(&a_addr), vm.memory.get(&b_addr)) {
        (Ok(Some(maybe_rel_a)), Ok(Some(maybe_rel_b))) => match (maybe_rel_a, maybe_rel_b) {
            (MaybeRelocatable::Int(ref a), MaybeRelocatable::Int(ref b)) => {
                if (a - b).is_multiple_of(&vm.prime) {
                    return Err(VirtualMachineError::AssertNotEqualFail(
                        maybe_rel_a.clone(),
                        maybe_rel_b.clone(),
                    ));
                };
                Ok(())
            }
            (MaybeRelocatable::RelocatableValue(a), MaybeRelocatable::RelocatableValue(b)) => {
                if a.segment_index != b.segment_index {
                    return Err(VirtualMachineError::DiffIndexComp(a.clone(), b.clone()));
                };
                if a.offset == b.offset {
                    return Err(VirtualMachineError::AssertNotEqualFail(
                        maybe_rel_a.clone(),
                        maybe_rel_b.clone(),
                    ));
                };
                Ok(())
            }
            _ => Err(VirtualMachineError::DiffTypeComparison(
                maybe_rel_a.clone(),
                maybe_rel_b.clone(),
            )),
        },
        _ => Err(VirtualMachineError::FailedToGetIds),
    }
}

//Implements hint:
// %{
//     from starkware.cairo.common.math_utils import assert_integer
//     assert_integer(ids.a)
//     assert 0 <= ids.a % PRIME < range_check_builtin.bound, f'a = {ids.a} is out of range.'
// %}
pub fn assert_nn(
    vm: &mut VirtualMachine,
    ids: HashMap<String, BigInt>,
) -> Result<(), VirtualMachineError> {
    //Check that ids contains the reference id for 'a' variable used by the hint
    let a_ref = if let Some(a_ref) = ids.get(&String::from("a")) {
        a_ref
    } else {
        return Err(VirtualMachineError::IncorrectIds(
            vec![String::from("a")],
            ids.into_keys().collect(),
        ));
    };
    //Check that 'a' reference id corresponds to a value in the reference manager
    let a_addr = if let Some(a_addr) =
        get_address_from_reference(a_ref, &vm.references, &vm.run_context, vm)
    {
        a_addr
    } else {
        return Err(VirtualMachineError::FailedToGetIds);
    };

    //Check that the 'a' id is in memory
    let maybe_rel_a = if let Ok(Some(maybe_rel_a)) = vm.memory.get(&a_addr) {
        maybe_rel_a
    } else {
        return Err(VirtualMachineError::FailedToGetIds);
    };

    //assert_integer(ids.a)
    let a = if let &MaybeRelocatable::Int(ref a) = maybe_rel_a {
        a
    } else {
        return Err(VirtualMachineError::ExpectedInteger(a_addr.clone()));
    };

    for (name, builtin) in &vm.builtin_runners {
        //Check that range_check_builtin is present
        if name == &String::from("range_check") {
            let range_check_builtin = if let Some(range_check_builtin) =
                builtin.as_any().downcast_ref::<RangeCheckBuiltinRunner>()
            {
                range_check_builtin
            } else {
                return Err(VirtualMachineError::NoRangeCheckBuiltin);
            };
            // assert 0 <= ids.a % PRIME < range_check_builtin.bound
            // as prime > 0, a % prime will always be > 0
            if a.mod_floor(&vm.prime) < range_check_builtin._bound {
                return Ok(());
            } else {
                return Err(VirtualMachineError::ValueOutOfRange(a.clone()));
            }
        }
    }
    Err(VirtualMachineError::NoRangeCheckBuiltin)
}

//Implements hint:from starkware.cairo.common.math.cairo
// %{
// from starkware.cairo.common.math_utils import assert_integer
// assert_integer(ids.value)
// assert ids.value % PRIME != 0, f'assert_not_zero failed: {ids.value} = 0.'
// %}
pub fn assert_not_zero(
    vm: &mut VirtualMachine,
    ids: HashMap<String, BigInt>,
) -> Result<(), VirtualMachineError> {
    let value_ref = if let Some(value_ref) = ids.get(&String::from("value")) {
        value_ref
    } else {
        return Err(VirtualMachineError::IncorrectIds(
            vec![String::from("value")],
            ids.into_keys().collect(),
        ));
    };
    //Check that each reference id corresponds to a value in the reference manager
    let value_addr = if let Some(value_addr) =
        get_address_from_reference(value_ref, &vm.references, &vm.run_context, vm)
    {
        value_addr
    } else {
        return Err(VirtualMachineError::FailedToGetReference(value_ref.clone()));
    };
    match vm.memory.get(&value_addr) {
        Ok(Some(maybe_rel_value)) => {
            //Check that the value at the ids address is an Int
            if let &MaybeRelocatable::Int(ref value) = maybe_rel_value {
                if value.is_multiple_of(&vm.prime) {
                    Err(VirtualMachineError::AssertNotZero(
                        value.clone(),
                        vm.prime.clone(),
                    ))
                } else {
                    Ok(())
                }
            } else {
                Err(VirtualMachineError::ExpectedInteger(value_addr.clone()))
            }
        }
        _ => Err(VirtualMachineError::FailedToGetIds),
    }
}

//Implements hint: assert ids.value == 0, 'split_int(): value is out of range.'
pub fn split_int_assert_range(
    vm: &mut VirtualMachine,
    ids: HashMap<String, BigInt>,
) -> Result<(), VirtualMachineError> {
    //Check that ids contains the reference id for each variable used by the hint
    let value_ref = if let Some(value_ref) = ids.get(&String::from("value")) {
        value_ref
    } else {
        return Err(VirtualMachineError::IncorrectIds(
            vec![String::from("value")],
            ids.into_keys().collect(),
        ));
    };
    //Check that each reference id corresponds to a value in the reference manager
    let value_addr = if let Some(value_addr) =
        get_address_from_reference(value_ref, &vm.references, &vm.run_context, vm)
    {
        value_addr
    } else {
        return Err(VirtualMachineError::FailedToGetReference(value_ref.clone()));
    };
    //Check that the ids are in memory
    match vm.memory.get(&value_addr) {
        Ok(Some(maybe_rel_value)) => {
            //Check that the value at the ids address is an Int
            let value = if let MaybeRelocatable::Int(ref value) = maybe_rel_value {
                value
            } else {
                return Err(VirtualMachineError::ExpectedInteger(value_addr.clone()));
            };
            //Main logic (assert value == 0)
            if !value.is_zero() {
                return Err(VirtualMachineError::SplitIntNotZero);
            }
            Ok(())
        }
        Ok(None) => Err(VirtualMachineError::MemoryGet(value_addr.clone())),
        Err(memory_error) => Err(VirtualMachineError::MemoryError(memory_error)),
    }
}

//Implements hint: memory[ids.output] = res = (int(ids.value) % PRIME) % ids.base
//        assert res < ids.bound, f'split_int(): Limb {res} is out of range.'
pub fn split_int(
    vm: &mut VirtualMachine,
    ids: HashMap<String, BigInt>,
) -> Result<(), VirtualMachineError> {
    //Check that ids contains the reference id for each variable used by the hint
    let (output_ref, value_ref, base_ref, bound_ref) =
        if let (Some(output_ref), Some(value_ref), Some(base_ref), Some(bound_ref)) = (
            ids.get(&String::from("output")),
            ids.get(&String::from("value")),
            ids.get(&String::from("base")),
            ids.get(&String::from("bound")),
        ) {
            (output_ref, value_ref, base_ref, bound_ref)
        } else {
            return Err(VirtualMachineError::IncorrectIds(
                vec![
                    String::from("output"),
                    String::from("value"),
                    String::from("base"),
                    String::from("bound"),
                ],
                ids.into_keys().collect(),
            ));
        };
    //Check that the ids are in memory (except for small_inputs which is local, and should contain None)
    //small_inputs needs to be None, as we cant change it value otherwise
    let (output_addr, value_addr, base_addr, bound_addr) =
        if let (Some(output_addr), Some(value_addr), Some(base_addr), Some(bound_addr)) = (
            get_address_from_reference(output_ref, &vm.references, &vm.run_context, vm),
            get_address_from_reference(value_ref, &vm.references, &vm.run_context, vm),
            get_address_from_reference(base_ref, &vm.references, &vm.run_context, vm),
            get_address_from_reference(bound_ref, &vm.references, &vm.run_context, vm),
        ) {
            (output_addr, value_addr, base_addr, bound_addr)
        } else {
            return Err(VirtualMachineError::FailedToGetIds);
        };
    //Check that the ids are in memory
    let (mr_output, mr_value, mr_base, mr_bound) =
        if let (Ok(Some(mr_output)), Ok(Some(mr_value)), Ok(Some(mr_base)), Ok(Some(mr_bound))) = (
            vm.memory.get(&output_addr),
            vm.memory.get(&value_addr),
            vm.memory.get(&base_addr),
            vm.memory.get(&bound_addr),
        ) {
            (mr_output, mr_value, mr_base, mr_bound)
        } else {
            return Err(VirtualMachineError::FailedToGetIds);
        };
    //Check that the type of the ids
    let (output, value, base, bound) = if let (
        MaybeRelocatable::RelocatableValue(output),
        MaybeRelocatable::Int(value),
        MaybeRelocatable::Int(base),
        MaybeRelocatable::Int(bound),
    ) = (mr_output, mr_value, mr_base, mr_bound)
    {
        (output, value, base, bound)
    } else {
        return Err(VirtualMachineError::FailedToGetIds);
    };
    //Main Logic
    let res = (value.mod_floor(&vm.prime)).mod_floor(base);
    if res > *bound {
        return Err(VirtualMachineError::SplitIntLimbOutOfRange(res));
    }
    let output_base = MaybeRelocatable::RelocatableValue(output.to_owned());
    vm.memory
        .insert(&output_base, &MaybeRelocatable::Int(res))
        .map_err(VirtualMachineError::MemoryError)
}

//from starkware.cairo.common.math_utils import is_positive
//ids.is_positive = 1 if is_positive(
//    value=ids.value, prime=PRIME, rc_bound=range_check_builtin.bound) else 0
pub fn is_positive(
    vm: &mut VirtualMachine,
    ids: HashMap<String, BigInt>,
) -> Result<(), VirtualMachineError> {
    //Check that ids contains the reference id for each variable used by the hint
    let (value_ref, is_positive_ref) = if let (Some(value_ref), Some(is_positive_ref)) = (
        ids.get(&String::from("value")),
        ids.get(&String::from("is_positive")),
    ) {
        (value_ref, is_positive_ref)
    } else {
        return Err(VirtualMachineError::IncorrectIds(
            vec![String::from("value"), String::from("is_positive")],
            ids.into_keys().collect(),
        ));
    };
    //Check that each reference id corresponds to a value in the reference manager
    let (value_addr, is_positive_addr) = if let (Some(value_addr), Some(is_positive_addr)) = (
        get_address_from_reference(value_ref, &vm.references, &vm.run_context, vm),
        get_address_from_reference(is_positive_ref, &vm.references, &vm.run_context, vm),
    ) {
        (value_addr, is_positive_addr)
    } else {
        return Err(VirtualMachineError::FailedToGetIds);
    };
    //Check that the ids are in memory
    match (vm.memory.get(&value_addr), vm.memory.get(&is_positive_addr)) {
        (Ok(Some(maybe_rel_value)), Ok(_)) => {
            //Check that the value at the ids address is an Int
            let value = if let MaybeRelocatable::Int(ref value) = maybe_rel_value {
                value
            } else {
                return Err(VirtualMachineError::ExpectedInteger(value_addr.clone()));
            };
            for (name, builtin) in &vm.builtin_runners {
                //Check that range_check_builtin is present
                if name == &String::from("range_check") {
                    let range_check_builtin = if let Some(range_check_builtin) =
                        builtin.as_any().downcast_ref::<RangeCheckBuiltinRunner>()
                    {
                        range_check_builtin
                    } else {
                        return Err(VirtualMachineError::NoRangeCheckBuiltin);
                    };
                    //Main logic (assert a is positive)
                    let int_value = as_int(value, &vm.prime);
                    if int_value.abs() > range_check_builtin._bound {
                        return Err(VirtualMachineError::ValueOutsideValidRange(int_value));
                    }
                    let result = if int_value.is_positive() {
                        bigint!(1)
                    } else {
                        bigint!(0)
                    };
                    return vm
                        .memory
                        .insert(&is_positive_addr, &MaybeRelocatable::from(result))
                        .map_err(VirtualMachineError::MemoryError);
                }
            }
            Err(VirtualMachineError::NoRangeCheckBuiltin)
        }
        (Err(memory_error), _) | (_, Err(memory_error)) => {
            Err(VirtualMachineError::MemoryError(memory_error))
        }
        _ => Err(VirtualMachineError::FailedToGetIds),
    }
}

//Implements hint: from starkware.python.math_utils import isqrt
//        value = ids.value % PRIME
//        assert value < 2 ** 250, f"value={value} is outside of the range [0, 2**250)."
//        assert 2 ** 250 < PRIME
//        ids.root = isqrt(value)
pub fn sqrt(
    vm: &mut VirtualMachine,
    ids: HashMap<String, BigInt>,
) -> Result<(), VirtualMachineError> {
    //Check that ids contains the reference id for each variable used by the hint
    let (value_ref, root_ref) = if let (Some(value_ref), Some(root_ref)) = (
        ids.get(&String::from("value")),
        ids.get(&String::from("root")),
    ) {
        (value_ref, root_ref)
    } else {
        return Err(VirtualMachineError::IncorrectIds(
            vec![String::from("value"), String::from("root")],
            ids.into_keys().collect(),
        ));
    };
    //Check that each reference id corresponds to a value in the reference manager
    let (value_addr, root_addr) = if let (Some(value_addr), Some(root_addr)) = (
        get_address_from_reference(value_ref, &vm.references, &vm.run_context, vm),
        get_address_from_reference(root_ref, &vm.references, &vm.run_context, vm),
    ) {
        (value_addr, root_addr)
    } else {
        return Err(VirtualMachineError::FailedToGetIds);
    };
    //Check that the ids are in memory
    match (vm.memory.get(&value_addr), vm.memory.get(&root_addr)) {
        (Ok(Some(maybe_rel_value)), Ok(_)) => {
            let value = if let MaybeRelocatable::Int(value) = maybe_rel_value {
                value
            } else {
                return Err(VirtualMachineError::ExpectedInteger(
                    maybe_rel_value.clone(),
                ));
            };
            let mod_value = value.mod_floor(&vm.prime);
            //This is equal to mod_value > bigint!(2).pow(250)
            if (&mod_value).shr(250_i32).is_positive() {
                return Err(VirtualMachineError::ValueOutside250BitRange(mod_value));
            }
            vm.memory
                .insert(&root_addr, &MaybeRelocatable::from(isqrt(&mod_value)?))
                .map_err(VirtualMachineError::MemoryError)
        }
        _ => Err(VirtualMachineError::FailedToGetIds),
    }
}

<<<<<<< HEAD
//Implements hint: from starkware.cairo.common.math_utils import as_int
//        # Correctness check.
//        value = as_int(ids.value, PRIME) % PRIME
//        assert value < ids.UPPER_BOUND, f'{value} is outside of the range [0, 2**250).'
//        # Calculation for the assertion.
//        ids.high, ids.low = divmod(ids.value, ids.SHIFT)
pub fn assert_250_bit(
    vm: &mut VirtualMachine,
    ids: HashMap<String, BigInt>,
) -> Result<(), VirtualMachineError> {
    //Declare constant values
    let upper_bound = bigint!(1).shl(250_i32);
    let shift = bigint!(1).shl(128_i32);
    //Check that ids contains the reference id for each variable used by the hint
    let (value_ref, high_ref, low_ref) = if let (Some(value_ref), Some(high_ref), Some(low_ref)) = (
        ids.get(&String::from("value")),
        ids.get(&String::from("high")),
        ids.get(&String::from("low")),
    ) {
        (value_ref, high_ref, low_ref)
    } else {
        return Err(VirtualMachineError::IncorrectIds(
            vec![
                String::from("value"),
                String::from("high"),
                String::from("low"),
            ],
            ids.into_keys().collect(),
        ));
    };
    //Check that each reference id corresponds to a value in the reference manager
    let (value_addr, high_addr, low_addr) =
        if let (Some(value_addr), Some(high_addr), Some(low_addr)) = (
            get_address_from_reference(value_ref, &vm.references, &vm.run_context, vm),
            get_address_from_reference(high_ref, &vm.references, &vm.run_context, vm),
            get_address_from_reference(low_ref, &vm.references, &vm.run_context, vm),
        ) {
            (value_addr, high_addr, low_addr)
        } else {
            return Err(VirtualMachineError::FailedToGetIds);
        };
    //Check that the ids.value is in memory
    match vm.memory.get(&value_addr) {
        Ok(Some(maybe_rel_value)) => {
            //Check that ids.value is an Int value
            let value = if let &MaybeRelocatable::Int(ref value) = maybe_rel_value {
                value
            } else {
                return Err(VirtualMachineError::ExpectedInteger(value_addr.clone()));
            };
            //Main logic
            let int_value = as_int(value, &vm.prime).mod_floor(&vm.prime);
            if int_value > upper_bound {
                return Err(VirtualMachineError::ValueOutside250BitRange(int_value));
            }

            //Insert values into ids.high and ids.low
            let (high, low) = int_value.div_rem(&shift);
            vm.memory
                .insert(&high_addr, &MaybeRelocatable::from(high))
                .map_err(VirtualMachineError::MemoryError)?;
            vm.memory
                .insert(&low_addr, &MaybeRelocatable::from(low))
                .map_err(VirtualMachineError::MemoryError)?;
            Ok(())
        }
        Ok(None) => Err(VirtualMachineError::MemoryGet(value_addr)),
        Err(memory_error) => Err(VirtualMachineError::MemoryError(memory_error)),
=======
/*
Implements hint:

from starkware.cairo.common.math_utils import assert_integer
assert_integer(ids.div)
assert 0 < ids.div <= PRIME // range_check_builtin.bound, \
    f'div={hex(ids.div)} is out of the valid range.'
ids.q, ids.r = divmod(ids.value, ids.div)
*/
pub fn unsigned_div_rem(
    vm: &mut VirtualMachine,
    ids: HashMap<String, BigInt>,
) -> Result<(), VirtualMachineError> {
    //Check that ids contains the reference id for each variable used by the hint
    let (r_ref, q_ref, div_ref, value_ref) =
        if let (Some(r_ref), Some(q_ref), Some(div_ref), Some(value_ref)) = (
            ids.get(&String::from("r")),
            ids.get(&String::from("q")),
            ids.get(&String::from("div")),
            ids.get(&String::from("value")),
        ) {
            (r_ref, q_ref, div_ref, value_ref)
        } else {
            return Err(VirtualMachineError::IncorrectIds(
                vec![
                    String::from("r"),
                    String::from("q"),
                    String::from("div"),
                    String::from("value"),
                ],
                ids.into_keys().collect(),
            ));
        };
    //Check that each reference id corresponds to a value in the reference manager
    let (r_addr, q_addr, div_addr, value_addr) =
        if let (Some(r_addr), Some(q_addr), Some(div_addr), Some(value_addr)) = (
            get_address_from_reference(r_ref, &vm.references, &vm.run_context, vm),
            get_address_from_reference(q_ref, &vm.references, &vm.run_context, vm),
            get_address_from_reference(div_ref, &vm.references, &vm.run_context, vm),
            get_address_from_reference(value_ref, &vm.references, &vm.run_context, vm),
        ) {
            (r_addr, q_addr, div_addr, value_addr)
        } else {
            return Err(VirtualMachineError::FailedToGetIds);
        };
    match (
        vm.memory.get(&r_addr),
        vm.memory.get(&q_addr),
        vm.memory.get(&div_addr),
        vm.memory.get(&value_addr),
    ) {
        (Ok(_), Ok(_), Ok(Some(maybe_rel_div)), Ok(Some(maybe_rel_value))) => {
            let div = if let MaybeRelocatable::Int(ref div) = maybe_rel_div {
                div
            } else {
                return Err(VirtualMachineError::ExpectedInteger(div_addr.clone()));
            };
            let value = maybe_rel_value;

            for (name, builtin) in &vm.builtin_runners {
                //Check that range_check_builtin is present
                let builtin = match builtin.as_any().downcast_ref::<RangeCheckBuiltinRunner>() {
                    Some(b) => b,
                    None => return Err(VirtualMachineError::NoRangeCheckBuiltin),
                };

                if name == &String::from("range_check") {
                    // Main logic
                    if !div.is_positive() || div > &(&vm.prime / &builtin._bound) {
                        return Err(VirtualMachineError::OutOfValidRange(
                            div.clone(),
                            &vm.prime / &builtin._bound,
                        ));
                    }

                    let (q, r) = match value.divmod(&MaybeRelocatable::from(div.clone())) {
                        Ok((q, r)) => (q, r),
                        Err(e) => return Err(e),
                    };

                    return match (
                        vm.memory
                            .insert(&r_addr, &r)
                            .map_err(VirtualMachineError::MemoryError),
                        vm.memory
                            .insert(&q_addr, &q)
                            .map_err(VirtualMachineError::MemoryError),
                    ) {
                        (Ok(_), Ok(_)) => Ok(()),
                        (Err(e), _) | (_, Err(e)) => Err(e),
                    };
                }
            }
            Err(VirtualMachineError::NoRangeCheckBuiltin)
        }
        _ => Err(VirtualMachineError::FailedToGetIds),
>>>>>>> 04de1aa4
    }
}<|MERGE_RESOLUTION|>--- conflicted
+++ resolved
@@ -794,7 +794,6 @@
     }
 }
 
-<<<<<<< HEAD
 //Implements hint: from starkware.cairo.common.math_utils import as_int
 //        # Correctness check.
 //        value = as_int(ids.value, PRIME) % PRIME
@@ -863,7 +862,9 @@
         }
         Ok(None) => Err(VirtualMachineError::MemoryGet(value_addr)),
         Err(memory_error) => Err(VirtualMachineError::MemoryError(memory_error)),
-=======
+    }
+}
+
 /*
 Implements hint:
 
@@ -960,6 +961,5 @@
             Err(VirtualMachineError::NoRangeCheckBuiltin)
         }
         _ => Err(VirtualMachineError::FailedToGetIds),
->>>>>>> 04de1aa4
     }
 }